--- conflicted
+++ resolved
@@ -191,20 +191,6 @@
   # format.
   federation_certificates: []
 
-<<<<<<< HEAD
-# Configuration for the Federation Sender.
-federation_sender:
-  internal_api:
-    listen: http://localhost:7775  # Only used in polylith deployments
-    connect: http://localhost:7775 # Only used in polylith deployments
-  database:
-    connection_string: file:federationsender.db
-    max_open_conns: 10
-    max_idle_conns: 2
-    conn_max_lifetime: -1
-
-=======
->>>>>>> ec716793
   # How many times we will try to resend a failed transaction to a specific server. The
   # backoff is 2**x seconds, so 1 = 2 seconds, 2 = 4 seconds, 3 = 8 seconds etc.
   send_max_retries: 16
@@ -310,36 +296,6 @@
     max_idle_conns: 2
     conn_max_lifetime: -1
 
-<<<<<<< HEAD
-# Configuration for the Signing Key Server (for server signing keys).
-signing_key_server:
-  internal_api:
-    listen: http://localhost:7780  # Only used in polylith deployments
-    connect: http://localhost:7780 # Only used in polylith deployments
-  database:
-    connection_string: file:signingkeyserver.db
-    max_open_conns: 10
-    max_idle_conns: 2
-    conn_max_lifetime: -1
-
-  # Perspective keyservers to use as a backup when direct key fetches fail. This may
-  # be required to satisfy key requests for servers that are no longer online when
-  # joining some rooms.
-  key_perspectives:
-  - server_name: matrix.org
-    keys:
-    - key_id: ed25519:auto
-      public_key: Noi6WqcDj0QmPxCNQqgezwTlBKrfqehY1u2FyWP9uYw
-    - key_id: ed25519:a_RXGa
-      public_key: l8Hft5qXKn1vfHrg3p4+W8gELQVo8N13JkluMfmn2sQ
-
-  # This option will control whether Dendrite will prefer to look up keys directly
-  # or whether it should try perspective servers first, using direct fetches as a
-  # last resort.
-  prefer_direct_fetch: false
-
-=======
->>>>>>> ec716793
 # Configuration for the Sync API.
 sync_api:
   internal_api:
